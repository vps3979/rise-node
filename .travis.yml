dist: 'trusty'
language: node_js
node_js:
  - '6.9.4'
cache:
  directories:
    - test/lisk-js
    - node_modules
services:
  - postgresql
addons:
  postgresql: '9.6'
install:
<<<<<<< HEAD
  - npm install
=======
  - curl -sS https://dl.yarnpkg.com/debian/pubkey.gpg | sudo apt-key add -
  - echo "deb https://dl.yarnpkg.com/debian/ stable main" | sudo tee /etc/apt/sources.list.d/yarn.list
  - sudo apt-get update && sudo apt-get install yarn unzip
  - yarn
>>>>>>> 9ca66dba
before_script:
  - createdb lisk_test
  - psql -d lisk_test -c "alter user "$USER" with password 'password';"
  - wget https://downloads.lisk.io/lisk-node/lisk-node-Linux-x86_64.tar.gz
  - tar -zxvf lisk-node-Linux-x86_64.tar.gz
  - cd test/lisk-js/; npm install; cd ../..
  - cp test/config.json test/genesisBlock.json .
  - node app.js &> .app.log &
notifications:
  webhooks: https://coveralls.io/webhook?repo_token=l6rLvPBYHIwA92FQQmCUUTLI4zPuS4r5C
env:
  global:
    - NODE_ENV=test
    - HOST=http://0.0.0.0:4000
    - COVERALLS_PARALLEL=true
  matrix:
    - TEST=test/api/peer.transactions.stress.js TEST_TYPE='FUNC'
    - TEST=test/api/peer.transactions.votes.js TEST_TYPE='FUNC'
    - TEST=test/api/delegates.js TEST_TYPE='FUNC'
    - TEST=test/api/accounts.js TEST_TYPE='FUNC'
    - TEST=test/api/blocks.js TEST_TYPE='FUNC'
    - TEST=test/api/dapps.js TEST_TYPE='FUNC'
    - TEST=test/api/loader.js TEST_TYPE='FUNC'
    - TEST=test/api/multisignatures.js TEST_TYPE='FUNC'
    - TEST=test/api/peer.js TEST_TYPE='FUNC'
    - TEST=test/api/peer.dapp.js TEST_TYPE='FUNC'
    - TEST=test/api/peer.blocks.js TEST_TYPE='FUNC'
    - TEST=test/api/peer.signatures.js TEST_TYPE='FUNC'
    - TEST=test/api/peer.transactions.collision.js TEST_TYPE='FUNC'
    - TEST=test/api/peer.transactions.delegates.js TEST_TYPE='FUNC'
    - TEST=test/api/peer.transactions.main.js TEST_TYPE='FUNC'
    - TEST=test/api/peer.transactions.signatures.js TEST_TYPE='FUNC'
    - TEST=test/api/peers.js TEST_TYPE='FUNC'
    - TEST=test/api/signatures.js TEST_TYPE='FUNC'
    - TEST=test/api/transactions.js TEST_TYPE='FUNC'

    - TEST=test/unit/helpers TEST_TYPE='UNIT'
    - TEST=test/unit/logic TEST_TYPE='UNIT'
    - TEST=test/unit/modules TEST_TYPE='UNIT'
script: 'npm run travis'
after_success:
    - bash .travis/after-success.sh $TRAVIS_BUILD_NUMBER ${TRAVIS_JOB_NUMBER#*.} $TEST_TYPE $TRAVIS_BUILD_DIR $TRAVIS_BRANCH $TRAVIS_PULL_REQUEST_BRANCH;
after_failure:
  - cat .app.log
<|MERGE_RESOLUTION|>--- conflicted
+++ resolved
@@ -11,14 +11,7 @@
 addons:
   postgresql: '9.6'
 install:
-<<<<<<< HEAD
   - npm install
-=======
-  - curl -sS https://dl.yarnpkg.com/debian/pubkey.gpg | sudo apt-key add -
-  - echo "deb https://dl.yarnpkg.com/debian/ stable main" | sudo tee /etc/apt/sources.list.d/yarn.list
-  - sudo apt-get update && sudo apt-get install yarn unzip
-  - yarn
->>>>>>> 9ca66dba
 before_script:
   - createdb lisk_test
   - psql -d lisk_test -c "alter user "$USER" with password 'password';"
