import * as ByteBuffer from 'bytebuffer';
import { inject, injectable } from 'inversify';
import * as z_schema from 'z-schema';
import { constants, Diff, emptyCB, TransactionType } from '../../helpers/';
import { IAccountLogic, IRoundsLogic, ITransactionLogic } from '../../ioc/interfaces/logic';
import { IAccountsModule, ISystemModule } from '../../ioc/interfaces/modules';
import { Symbols } from '../../ioc/symbols';
import multiSigSchema from '../../schema/logic/transactions/multisignature';
import { SignedBlockType } from '../block';
import { BaseTransactionType, IBaseTransaction, IConfirmedTransaction } from './baseTransactionType';

// tslint:disable-next-line interface-over-type-literal
export type MultisigAsset = {
  multisignature: {
    min: number;
    lifetime: number;
    keysgroup: string[];
  }
};
@injectable()
export class MultiSignatureTransaction extends BaseTransactionType<MultisigAsset> {

<<<<<<< HEAD
  public modules: { accounts: AccountsModule, rounds: RoundsModule, sharedApi: any, system: SystemModule };
    private unconfirmedSignatures: { [name: string]: true } = {};
=======
  private unconfirmedSignatures: { [name: string]: true };
>>>>>>> f9ba8fae
  private dbTable  = 'multisignatures';
  private dbFields = [
    'min',
    'lifetime',
    'keysgroup',
    'transactionId',
  ];

  // Generics
  @inject(Symbols.generic.socketIO)
  private io: SocketIO.Server;
  @inject(Symbols.generic.zschema)
  private schema: z_schema;

  // Logic
  @inject(Symbols.logic.account)
  private accountLogic: IAccountLogic;
  @inject(Symbols.logic.transaction)
  private transactionLogic: ITransactionLogic;
  @inject(Symbols.logic.rounds)
  private roundsLogic: IRoundsLogic;

  // Modules
  @inject(Symbols.modules.accounts)
  private accountsModule: IAccountsModule;
  @inject(Symbols.modules.system)
  private systemModule: ISystemModule;

  constructor() {
    super(TransactionType.IN_TRANSFER);
  }

  public calculateFee(tx: IBaseTransaction<MultisigAsset>, sender: any, height: number): number {
    return this.systemModule.getFees(height).fees.multisignature;
  }

  public getBytes(tx: IBaseTransaction<MultisigAsset>, skipSignature: boolean, skipSecondSignature: boolean): Buffer {
    const keysBuff = Buffer.from(tx.asset.multisignature.keysgroup.join(''), 'utf8');
    const bb       = new ByteBuffer(1 + 1 + keysBuff.length, true);
    bb.writeByte(tx.asset.multisignature.min);
    bb.writeByte(tx.asset.multisignature.lifetime);

    // tslint:disable-next-line
    for (let i = 0; i < keysBuff.length; i++) {
      bb.writeByte(keysBuff[i]);
    }
    bb.flip();

    return bb.toBuffer() as any;
  }

  public async verify(tx: IBaseTransaction<MultisigAsset>, sender: any): Promise<void> {
    if (!tx.asset || !tx.asset.multisignature) {
      throw new Error('Invalid transaction asset');
    }

    if (!Array.isArray(tx.asset.multisignature.keysgroup)) {
      throw new Error('Invalid multisignature keysgroup. Must be an array');
    }

    if (tx.asset.multisignature.keysgroup.length === 0) {
      throw new Error('Invalid multisignature keysgroup. Must not be empty');
    }

    if (tx.asset.multisignature.min < constants.multisigConstraints.min.minimum ||
      tx.asset.multisignature.min > constants.multisigConstraints.min.maximum) {
      throw new Error(`Invalid multisignature min. Must be between ${constants.multisigConstraints.min.minimum} and ${
        constants.multisigConstraints.min.maximum}`);
    }

    if (tx.asset.multisignature.min > tx.asset.multisignature.keysgroup.length) {
      throw new Error('Invalid multisignature min. Must be less than or equal to keysgroup size');
    }

    if (tx.asset.multisignature.lifetime < constants.multisigConstraints.lifetime.minimum ||
      tx.asset.multisignature.lifetime > constants.multisigConstraints.lifetime.maximum) {
      throw new Error(`Invalid multisignature lifetime. Must be between ${constants.multisigConstraints
        .lifetime.minimum} and ${constants.multisigConstraints.lifetime.maximum}`);
    }

    if (Array.isArray(sender.multisignatures) && sender.multisignatures.length > 0) {
      throw new Error('Account already has multisignatures enabled');
    }

    if (tx.recipientId) {
      throw new Error('Invalid recipient');

    }
    if (tx.amount !== 0) {
      throw new Error('Invalid transaction amount');
    }

    if (this.ready(tx, sender)) {
      for (const key of tx.asset.multisignature.keysgroup) {
        let valid = false;
        if (Array.isArray(tx.signatures)) {
          for (let i = 0; i < tx.signatures.length && !valid; i++) {
<<<<<<< HEAD
            if (key[0] === '-' || key[0] === '+') {
              valid = this.library.transaction.verifySignature(tx, key.substring(1), tx.signatures[i]);
=======
            if (key[0] === '-' || key === '-') {
              valid = this.transactionLogic.verifySignature(tx, key.substring(1), tx.signature[i], false);
>>>>>>> f9ba8fae
            }
          }
        }

        if (!valid) {
          throw new Error('Failed to verify signature in multisgnature keysgroup');
        }
      }
    }

    if (tx.asset.multisignature.keysgroup.indexOf(`+${sender.publicKey}`) !== -1) {
      throw new Error('Invalid multisignature keysgroup. Cannot contain sender');
    }
    // TODO: Check secondPubliKey as well!

    for (const key of tx.asset.multisignature.keysgroup) {
      if (typeof(key) !== 'string') {
        throw new Error('Invalid member in keysgroup');
      }

      const sign   = key[0];
      const pubKey = key.substring(1);
      if (sign !== '+') {
        throw new Error('Invalid math operator in multisignature keysgroup');
      }

      if (!this.schema.validate(pubKey, { format: 'publicKey' })) {
        throw new Error('Invalid publicKey in multisignature keysgroup');
      }
    }

    // Check for duplicated keys
    if (tx.asset.multisignature.keysgroup.filter((k, i, a) => a.indexOf(k) !== i).length > 0) {
      throw new Error('Encountered duplicate public key in multisignature keysgroup');
    }
  }

  public async apply(tx: IConfirmedTransaction<MultisigAsset>, block: SignedBlockType, sender: any): Promise<void> {
    delete this.unconfirmedSignatures[sender.address];
    await this.accountLogic.merge(
      sender.address,
      {
        blockId        : block.id,
        multilifetime  : tx.asset.multisignature.lifetime,
        multimin       : tx.asset.multisignature.min,
        multisignatures: tx.asset.multisignature.keysgroup,
        round          : this.roundsLogic.calcRound(block.height),
      },
      emptyCB
    );

    // Generate accounts
    for (const key of tx.asset.multisignature.keysgroup) {
      // index 0 has "+" or "-"
      const realKey = key.substr(1);
      const address = this.accountLogic.generateAddressByPublicKey(realKey);
      await this.accountsModule.setAccountAndGet({ address, publicKey: realKey });
    }
  }

  public undo(tx: IConfirmedTransaction<MultisigAsset>, block: SignedBlockType, sender: any): Promise<void> {
    const multiInvert = Diff.reverse(tx.asset.multisignature.keysgroup);

    this.unconfirmedSignatures[sender.address] = true;

    return this.accountLogic.merge(
      sender.address, {
        blockId        : block.id,
        multilifetime  : -tx.asset.multisignature.lifetime,
        multimin       : -tx.asset.multisignature.min,
        multisignatures: multiInvert,
        round          : this.roundsLogic.calcRound(block.height),
      },
      emptyCB
    );
  }

  public applyUnconfirmed(tx: IBaseTransaction<MultisigAsset>, sender: any): Promise<void> {
    if (this.unconfirmedSignatures[sender.address]) {
      throw new Error('Signature on this account is pending confirmation');
    }
    this.unconfirmedSignatures[sender.address] = true;

    return this.accountLogic.merge(
      sender.address,
      {
        u_multilifetime  : tx.asset.multisignature.lifetime,
        u_multimin       : tx.asset.multisignature.min,
        u_multisignatures: tx.asset.multisignature.keysgroup,
      },
      emptyCB
    );
  }

  public undoUnconfirmed(tx: IBaseTransaction<MultisigAsset>, sender: any): Promise<void> {
    const multiInvert = Diff.reverse(tx.asset.multisignature.keysgroup);
    delete this.unconfirmedSignatures[sender.address];

    return this.accountLogic.merge(
      sender.address,
      {
        u_multilifetime  : -tx.asset.multisignature.lifetime,
        u_multimin       : -tx.asset.multisignature.min,
        u_multisignatures: multiInvert,
      },
      emptyCB
    );
  }

  public objectNormalize(tx: IBaseTransaction<MultisigAsset>): IBaseTransaction<MultisigAsset> {
    const report = this.schema.validate(tx.asset.multisignature, multiSigSchema);
    if (!report) {
      throw new Error(`Failed to validate multisignature schema: ${this.schema.getLastErrors()
        .map((err) => err.message).join(', ')}`);
    }

    return tx;
  }

  public dbRead(raw: any): MultisigAsset {
    if (!raw.m_keysgroup) {
      return null;
    } else {
      const multisignature = {
        keysgroup: [],
        lifetime : raw.m_lifetime,
        min      : raw.m_min,
      };

      if (typeof raw.m_keysgroup === 'string') {
        multisignature.keysgroup = raw.m_keysgroup.split(',');
      }

      return { multisignature };
    }
  }

  // tslint:disable-next-line max-line-length
  public dbSave(tx: IConfirmedTransaction<MultisigAsset> & { senderId: string }): { table: string; fields: string[]; values: any } {
    // tslint:disable object-literal-sort-keys
    return {
      table : this.dbTable,
      fields: this.dbFields,
      values: {
        min          : tx.asset.multisignature.min,
        lifetime     : tx.asset.multisignature.lifetime,
        keysgroup    : tx.asset.multisignature.keysgroup.join(','),
        transactionId: tx.id,
      },
    };
    // tslint:enable object-literal-sort-keys
  }

  public afterSave(tx: IBaseTransaction<MultisigAsset>): Promise<void> {
    this.io.sockets.emit('multisignatures/change', tx);
    return Promise.resolve();
  }

  /**
   * Checks if the tx is ready to be confirmed.
   * So it checks if the tx has been cosigned by every member if new account or min members.
   * DOES not check the signatures validity but just the number.
   * @param {IBaseTransaction<MultisigAsset>} tx
   * @param sender
   * @returns {boolean}
   */
  public ready(tx: IBaseTransaction<MultisigAsset>, sender: any): boolean {
    if (!Array.isArray(tx.signatures)) {
      return false;
    }
    if (!Array.isArray(sender.multisignatures) || sender.multisignatures.length === 0) {
      return tx.signatures.length === tx.asset.multisignature.keysgroup.length;
    } else {
      return tx.signatures.length >= sender.multimin;
    }
  }
}<|MERGE_RESOLUTION|>--- conflicted
+++ resolved
@@ -20,12 +20,8 @@
 @injectable()
 export class MultiSignatureTransaction extends BaseTransactionType<MultisigAsset> {
 
-<<<<<<< HEAD
   public modules: { accounts: AccountsModule, rounds: RoundsModule, sharedApi: any, system: SystemModule };
     private unconfirmedSignatures: { [name: string]: true } = {};
-=======
-  private unconfirmedSignatures: { [name: string]: true };
->>>>>>> f9ba8fae
   private dbTable  = 'multisignatures';
   private dbFields = [
     'min',
@@ -123,13 +119,8 @@
         let valid = false;
         if (Array.isArray(tx.signatures)) {
           for (let i = 0; i < tx.signatures.length && !valid; i++) {
-<<<<<<< HEAD
             if (key[0] === '-' || key[0] === '+') {
-              valid = this.library.transaction.verifySignature(tx, key.substring(1), tx.signatures[i]);
-=======
-            if (key[0] === '-' || key === '-') {
-              valid = this.transactionLogic.verifySignature(tx, key.substring(1), tx.signature[i], false);
->>>>>>> f9ba8fae
+              valid = this.library.transaction.verifySignature(tx, key.substring(1), tx.signatures[i], false);
             }
           }
         }
