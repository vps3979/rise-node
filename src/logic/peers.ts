import * as ip from 'ip';
import * as _ from 'lodash';
import { ILogger } from '../helpers';
import { IPeerLogic, IPeersLogic } from '../ioc/interfaces/logic/';
<<<<<<< HEAD
import { IPeersModule } from '../ioc/interfaces/modules';
=======
import {ISystemModule} from '../ioc/interfaces/modules';
>>>>>>> 3d35d52f
import { BasePeerType, PeerLogic, PeerState, PeerType } from './peer';

export class PeersLogic implements IPeersLogic {
  private library: { logger: ILogger };

  private peers: { [peerIdentifier: string]: IPeerLogic } = {};

<<<<<<< HEAD
  private modules: { peers: IPeersModule };
=======
  private modules: { system: ISystemModule };
>>>>>>> 3d35d52f

  constructor(logger: ILogger) {
    this.library = {logger};
  }

  public create(peer: BasePeerType): IPeerLogic {
    if (!(peer instanceof PeerLogic)) {
      return new PeerLogic(peer);
    }
    return peer as any;
  }

  /**
   * Checks if peer is in list
   */
  public exists(peer: BasePeerType): boolean {
    const thePeer = this.create(peer);
    return typeof(this.peers[thePeer.string]) !== 'undefined';
  }

  public get(peer: PeerType | string) {
    if (typeof(peer) === 'string') {
      return this.peers[peer];
    }
    return this.peers[this.create(peer).string];
  }

  public upsert(peer: PeerType, insertOnly: boolean) {

    const thePeer = this.create(peer);
    if (this.exists(thePeer)) {
      if (insertOnly) {
        return false;
      }
      // Update peer.
      thePeer.updated = Date.now();
      const diff      = {};
      Object.keys(peer)
        .filter((k) => k !== 'updated')
        .filter((k) => this.peers[thePeer.string][k] !== thePeer[k])
        .forEach((k: string) => diff[k] = thePeer[k]);

      this.peers[thePeer.string].update(thePeer);

      if (Object.keys(diff).length) {
        this.library.logger.debug(`Updated peer ${thePeer.string}`, diff);
      } else {
        this.library.logger.trace('Peer not changed', thePeer.string);
      }
    } else {
      // insert peer!
      if (!_.isEmpty(this.acceptable([thePeer]))) {
        thePeer.updated            = Date.now();
        this.peers[thePeer.string] = thePeer;
        this.library.logger.debug('Inserted new peer', thePeer.string);
      } else {
        this.library.logger.debug('Rejecting unacceptable peer', thePeer.string);
      }
    }

    const stats = {
      alive         : 0,
      emptyBroadhash: 0,
      emptyHeight   : 0,
      total         : 0,
    };

    Object.keys(this.peers)
      .map((key) => this.peers[key])
      .forEach((p: PeerLogic) => {
        stats.total++;

        if (p.state === PeerState.CONNECTED) {
          stats.alive++;
        }
        if (!p.height) {
          stats.emptyHeight++;
        }
        if (!p.broadhash) {
          stats.emptyBroadhash++;
        }
      });

    this.library.logger.trace('PeerStats', stats);

    return true;

  }

  public remove(peer: BasePeerType): boolean {
    if (this.exists(peer)) {
      const thePeer = this.create(peer);
      this.library.logger.info('Removed peer', thePeer.string);
      this.library.logger.debug('Removed peer', { peer: this.peers[thePeer.string] });
      delete this.peers[thePeer.string];
      return true;
    }

    this.library.logger.debug('Failed to remove peer', { err: 'AREMOVED', peer });
    return false;
  }

  public list(normalize: true): PeerType[];
  public list(normalize: false): IPeerLogic[];
  public list(normalize: boolean) {
    return Object.keys(this.peers)
      .map((k) => this.peers[k])
      .map((peer) => normalize ? peer.object() : peer);
  }

  public bindModules(modules: { system: any }) {
    this.modules = {
      system: modules.system,
    };
  }

  /**
   * Filters peers with private ips or same nonce
   */
  public acceptable(peers: PeerType[]): PeerType[] {
    return _(peers)
      .uniqWith((a, b) => `${a.ip}${a.port}` === `${b.ip}${b.port}`)
      .filter((peer) => {
        if ((process.env.NODE_ENV || '').toUpperCase() === 'TEST') {
          return peer.nonce !== this.modules.system.getNonce() && (peer.os !== 'lisk-js-api');
        }
        return !ip.isPrivate(peer.ip) && peer.nonce !== this.modules.system.getNonce() && (peer.os !== 'lisk-js-api');
      })
      .value();
  }

}<|MERGE_RESOLUTION|>--- conflicted
+++ resolved
@@ -1,12 +1,8 @@
-import * as ip from 'ip';
+'use strict';
 import * as _ from 'lodash';
 import { ILogger } from '../helpers';
 import { IPeerLogic, IPeersLogic } from '../ioc/interfaces/logic/';
-<<<<<<< HEAD
-import { IPeersModule } from '../ioc/interfaces/modules';
-=======
 import {ISystemModule} from '../ioc/interfaces/modules';
->>>>>>> 3d35d52f
 import { BasePeerType, PeerLogic, PeerState, PeerType } from './peer';
 
 export class PeersLogic implements IPeersLogic {
@@ -14,11 +10,7 @@
 
   private peers: { [peerIdentifier: string]: IPeerLogic } = {};
 
-<<<<<<< HEAD
-  private modules: { peers: IPeersModule };
-=======
   private modules: { system: ISystemModule };
->>>>>>> 3d35d52f
 
   constructor(logger: ILogger) {
     this.library = {logger};
