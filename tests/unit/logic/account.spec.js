var chai = require("chai");
var expect = chai.expect;
var sinon = require("sinon");
var rewire = require("rewire");
var path = require("path");
var jsonSql = require("json-sql")();
jsonSql.setDialect("postgresql");

var rootDir = path.join(__dirname, "../../../src/");

var constants = require(path.join(rootDir, "src/helpers/constants")).default;
// var Account = rewire(path.join(rootDir, "logic/_account.js"));
var Account = rewire(path.join(rootDir, "src/logic/account.ts"));

var table = "mem_accounts";
var model = [
    {
        name: "username",
        type: "String",
        filter: {
            type: "string",
            case: "lower",
            maxLength: 20,
            minLength: 1
        },
        conv: String,
        immutable: true
    },
    {
        name: "isDelegate",
        type: "SmallInt",
        filter: {
            type: "boolean"
        },
        conv: Boolean
    },
    {
        name: "u_isDelegate",
        type: "SmallInt",
        filter: {
            type: "boolean"
        },
        conv: Boolean
    },
    {
        name: "secondSignature",
        type: "SmallInt",
        filter: {
            type: "boolean"
        },
        conv: Boolean
    },
    {
        name: "u_secondSignature",
        type: "SmallInt",
        filter: {
            type: "boolean"
        },
        conv: Boolean
    },
    {
        name: "u_username",
        type: "String",
        filter: {
            type: "string",
            case: "lower",
            maxLength: 20,
            minLength: 1
        },
        conv: String,
        immutable: true
    },
    {
        name: "address",
        type: "String",
        filter: {
            required: true,
            type: "string",
            case: "upper",
            minLength: 1,
            maxLength: 22
        },
        conv: String,
        immutable: true,
        expression: 'UPPER("address")'
    },
    {
        name: "publicKey",
        type: "Binary",
        filter: {
            type: "string",
            format: "publicKey"
        },
        conv: String,
        immutable: true,
        expression: "ENCODE(\"publicKey\", 'hex')"
    },
    {
        name: "secondPublicKey",
        type: "Binary",
        filter: {
            type: "string",
            format: "publicKey"
        },
        conv: String,
        immutable: true,
        expression: "ENCODE(\"secondPublicKey\", 'hex')"
    },
    {
        name: "balance",
        type: "BigInt",
        filter: {
            required: true,
            type: "integer",
            minimum: 0,
            maximum: constants.totalAmount
        },
        conv: Number,
        expression: '("balance")::bigint'
    },
    {
        name: "u_balance",
        type: "BigInt",
        filter: {
            required: true,
            type: "integer",
            minimum: 0,
            maximum: constants.totalAmount
        },
        conv: Number,
        expression: '("u_balance")::bigint'
    },
    {
        name: "vote",
        type: "BigInt",
        filter: {
            type: "integer"
        },
        conv: Number,
        expression: '("vote")::bigint'
    },
    {
        name: "rate",
        type: "BigInt",
        filter: {
            type: "integer"
        },
        conv: Number,
        expression: '("rate")::bigint'
    },
    {
        name: "delegates",
        type: "Text",
        filter: {
            type: "array",
            uniqueItems: true
        },
        conv: Array,
        expression:
        '(SELECT ARRAY_AGG("dependentId") FROM ' +
        table +
        '2delegates WHERE "accountId" = a."address")'
    },
    {
        name: "u_delegates",
        type: "Text",
        filter: {
            type: "array",
            uniqueItems: true
        },
        conv: Array,
        expression:
        '(SELECT ARRAY_AGG("dependentId") FROM ' +
        table +
        '2u_delegates WHERE "accountId" = a."address")'
    },
    {
        name: "multisignatures",
        type: "Text",
        filter: {
            type: "array",
            uniqueItems: true
        },
        conv: Array,
        expression:
        '(SELECT ARRAY_AGG("dependentId") FROM ' +
        table +
        '2multisignatures WHERE "accountId" = a."address")'
    },
    {
        name: "u_multisignatures",
        type: "Text",
        filter: {
            type: "array",
            uniqueItems: true
        },
        conv: Array,
        expression:
        '(SELECT ARRAY_AGG("dependentId") FROM ' +
        table +
        '2u_multisignatures WHERE "accountId" = a."address")'
    },
    {
        name: "multimin",
        type: "SmallInt",
        filter: {
            type: "integer",
            minimum: 0,
            maximum: 17
        },
        conv: Number
    },
    {
        name: "u_multimin",
        type: "SmallInt",
        filter: {
            type: "integer",
            minimum: 0,
            maximum: 17
        },
        conv: Number
    },
    {
        name: "multilifetime",
        type: "SmallInt",
        filter: {
            type: "integer",
            minimum: 1,
            maximum: 72
        },
        conv: Number
    },
    {
        name: "u_multilifetime",
        type: "SmallInt",
        filter: {
            type: "integer",
            minimum: 1,
            maximum: 72
        },
        conv: Number
    },
    {
        name: "blockId",
        type: "String",
        filter: {
            type: "string",
            minLength: 1,
            maxLength: 20
        },
        conv: String
    },
    {
        name: "nameexist",
        type: "SmallInt",
        filter: {
            type: "boolean"
        },
        conv: Boolean
    },
    {
        name: "u_nameexist",
        type: "SmallInt",
        filter: {
            type: "boolean"
        },
        conv: Boolean
    },
    {
        name: "producedblocks",
        type: "Number",
        filter: {
            type: "integer",
            minimum: -1,
            maximum: 1
        },
        conv: Number
    },
    {
        name: "missedblocks",
        type: "Number",
        filter: {
            type: "integer",
            minimum: -1,
            maximum: 1
        },
        conv: Number
    },
    {
        name: "fees",
        type: "BigInt",
        filter: {
            type: "integer"
        },
        conv: Number,
        expression: '("fees")::bigint'
    },
    {
        name: "rewards",
        type: "BigInt",
        filter: {
            type: "integer"
        },
        conv: Number,
        expression: '("rewards")::bigint'
    },
    {
        name: "virgin",
        type: "SmallInt",
        filter: {
            type: "boolean"
        },
        conv: Boolean,
        immutable: true
    }
];

describe("logic/account", function() {
    var clock, scope, pgp, account, accountCallback, callback;
    var originalPgp = Account.__get__("pgp");

    beforeEach(function() {
        clock = sinon.useFakeTimers();
        scope = {
            schema: {
                validate: sinon.stub(),
                getLastErrors: sinon.stub()
            },
            db: {
                query: sinon.stub(),
                none: sinon.stub()
            },
            logger: {
                error: sinon.stub()
            }
        };
        pgp = {
            QueryFile: function() {}
        };
        Account.__set__("pgp", pgp);
        callback = sinon.stub();
        accountCallback = sinon.stub();
<<<<<<< HEAD
        account = new Account.AccountLogic(scope);
=======
        account = new Account.AccountLogic({ db: scope.db, schema: scope.schema, logger: scope.library.logger});
        // new Account(scope.db, scope.schema, scope.library.logger, accountCallback);
        // account = Account.__get__("self");
        // console.log(account);
>>>>>>> 78259a32
    });

    afterEach(function() {
        clock.restore();
        Account.__set__("pgp", originalPgp);
    });

    describe("constructor", function() {
        it("model", function() {
            expect(account.model).to.deep.equal(model);
        });

        it("binary", function() {
            var binary = ["publicKey", "secondPublicKey"];
            expect(account.binary).to.deep.equal(binary);
        });

      it("fields", function() {
        var fields = [
          { field: "username" },
          { field: "isDelegate" },
          { field: "u_isDelegate" },
          { field: "secondSignature" },
          { field: "u_secondSignature" },
          { field: "u_username" },
          { expression: 'UPPER("address")', alias: "address" },
          { expression: "ENCODE(\"publicKey\", 'hex')", alias: "publicKey" },
          {
            expression: "ENCODE(\"secondPublicKey\", 'hex')",
            alias: "secondPublicKey"
          },
          { expression: '("balance")::bigint', alias: "balance" },
          { expression: '("u_balance")::bigint', alias: "u_balance" },
          { expression: '("vote")::bigint', alias: "vote" },
          { expression: '("rate")::bigint', alias: "rate" },
          {
            expression:
              '(SELECT ARRAY_AGG("dependentId") FROM mem_accounts2delegates WHERE "accountId" = a."address")',
            alias: "delegates"
          },
          {
            expression:
              '(SELECT ARRAY_AGG("dependentId") FROM mem_accounts2u_delegates WHERE "accountId" = a."address")',
            alias: "u_delegates"
          },
          {
            expression:
              '(SELECT ARRAY_AGG("dependentId") FROM mem_accounts2multisignatures WHERE "accountId" = a."address")',
            alias: "multisignatures"
          },
          {
            expression:
              '(SELECT ARRAY_AGG("dependentId") FROM mem_accounts2u_multisignatures WHERE "accountId" = a."address")',
            alias: "u_multisignatures"
          },
          { field: "multimin" },
          { field: "u_multimin" },
          { field: "multilifetime" },
          { field: "u_multilifetime" },
          { field: "blockId" },
          { field: "nameexist" },
          { field: "u_nameexist" },
          { field: "producedblocks" },
          { field: "missedblocks" },
          { expression: '("fees")::bigint', alias: "fees" },
          { expression: '("rewards")::bigint', alias: "rewards" },
          { field: "virgin" }
        ];
        expect(account.fields).to.deep.equal(fields);
      });

        it("filter", function() {
            var filter = {
                username: {
                    type: "string",
                    case: "lower",
                    maxLength: 20,
                    minLength: 1
                },
                isDelegate: { type: "boolean" },
                u_isDelegate: { type: "boolean" },
                secondSignature: { type: "boolean" },
                u_secondSignature: { type: "boolean" },
                u_username: {
                    type: "string",
                    case: "lower",
                    maxLength: 20,
                    minLength: 1
                },
                address: {
                    required: true,
                    type: "string",
                    case: "upper",
                    minLength: 1,
                    maxLength: 22
                },
                publicKey: { type: "string", format: "publicKey" },
                secondPublicKey: { type: "string", format: "publicKey" },
                balance: {
                    required: true,
                    type: "integer",
                    minimum: 0,
                    maximum: 10999999991000000
                },
                u_balance: {
                    required: true,
                    type: "integer",
                    minimum: 0,
                    maximum: 10999999991000000
                },
                vote: { type: "integer" },
                rate: { type: "integer" },
                delegates: { type: "array", uniqueItems: true },
                u_delegates: { type: "array", uniqueItems: true },
                multisignatures: { type: "array", uniqueItems: true },
                u_multisignatures: { type: "array", uniqueItems: true },
                multimin: { type: "integer", minimum: 0, maximum: 17 },
                u_multimin: { type: "integer", minimum: 0, maximum: 17 },
                multilifetime: { type: "integer", minimum: 1, maximum: 72 },
                u_multilifetime: { type: "integer", minimum: 1, maximum: 72 },
                blockId: { type: "string", minLength: 1, maxLength: 20 },
                nameexist: { type: "boolean" },
                u_nameexist: { type: "boolean" },
                producedblocks: { type: "integer", minimum: -1, maximum: 1 },
                missedblocks: { type: "integer", minimum: -1, maximum: 1 },
                fees: { type: "integer" },
                rewards: { type: "integer" },
                virgin: { type: "boolean" }
            };
            expect(account.filter).to.deep.equal(filter);
        });

        it("conv", function() {
            var conv = {
                username: String,
                isDelegate: Boolean,
                u_isDelegate: Boolean,
                secondSignature: Boolean,
                u_secondSignature: Boolean,
                u_username: String,
                address: String,
                publicKey: String,
                secondPublicKey: String,
                balance: Number,
                u_balance: Number,
                vote: Number,
                rate: Number,
                delegates: Array,
                u_delegates: Array,
                multisignatures: Array,
                u_multisignatures: Array,
                multimin: Number,
                u_multimin: Number,
                multilifetime: Number,
                u_multilifetime: Number,
                blockId: String,
                nameexist: Boolean,
                u_nameexist: Boolean,
                producedblocks: Number,
                missedblocks: Number,
                fees: Number,
                rewards: Number,
                virgin: Boolean
            };
            expect(account.conv).to.deep.equal(conv);
        });

        it("editable", function() {
            var editable = [
                "isDelegate",
                "u_isDelegate",
                "secondSignature",
                "u_secondSignature",
                "balance",
                "u_balance",
                "vote",
                "rate",
                "delegates",
                "u_delegates",
                "multisignatures",
                "u_multisignatures",
                "multimin",
                "u_multimin",
                "multilifetime",
                "u_multilifetime",
                "blockId",
                "nameexist",
                "u_nameexist",
                "producedblocks",
                "missedblocks",
                "fees",
                "rewards"
            ];
            expect(account.editable).to.deep.equal(editable);
        });
<<<<<<< HEAD
=======

>>>>>>> 78259a32
    });

    describe("account.createTables", function() {
        var sqlPath = path.join(process.cwd(), "sql", "memoryTables.sql");

        beforeEach(function() {
            sinon.stub(pgp, "QueryFile");
        });

        afterEach(function() {
            pgp.QueryFile.restore();
        });

        it("sql error", function(done) {
            var error = { stack: "error" };

            scope.db.query.rejects(error);

            account.createTables(callback).then(() => {
                done(new Error('Expected method to reject.'))
            }).catch(function(errorMessage) {
                expect(pgp.QueryFile.calledOnce).to.be.true;
                expect(pgp.QueryFile.getCall(0).args.length).to.equal(2);
                expect(pgp.QueryFile.getCall(0).args[0]).to.equal(sqlPath);
                expect(pgp.QueryFile.getCall(0).args[1]).to.deep.equal({ minify: true });

                expect(scope.db.query.calledOnce).to.be.true;
                expect(scope.db.query.getCall(0).args.length).to.equal(1);
                expect(scope.db.query.getCall(0).args[0]).to.be.instanceof(pgp.QueryFile);

                expect(scope.logger.error.calledOnce).to.be.true;
                expect(scope.logger.error.getCall(0).args.length).to.equal(1);
                expect(scope.logger.error.getCall(0).args[0]).to.equal(
                    error.stack
                );

                expect(callback.calledOnce).to.be.true;
                expect(callback.getCall(0).args.length).to.equal(1);
                expect(callback.getCall(0).args[0]).to.equal(
                    "Account#createTables error"
                );

                expect(errorMessage).to.equal("Account#createTables error");
                done();
            });
        });

        it("sql success", function() {
            scope.db.query.returns(Promise.resolve());//();

            return account.createTables(callback)
                .then(function() {
                    expect(pgp.QueryFile.calledOnce).to.be.true;
                    expect(pgp.QueryFile.getCall(0).args.length).to.equal(2);
                    expect(pgp.QueryFile.getCall(0).args[0]).to.equal(sqlPath);
                    expect(pgp.QueryFile.getCall(0).args[1]).to.deep.equal({ minify: true });

                    expect(scope.db.query.calledOnce).to.be.true;
                    expect(scope.db.query.getCall(0).args.length).to.equal(1);
                    expect(scope.db.query.getCall(0).args[0]).to.be.instanceof(pgp.QueryFile);
                    expect(callback.calledOnce).to.be.true;
                    expect(callback.getCall(0).args.length).to.equal(0);
                });
        });
    });

    describe("account.removeTables", function() {
        var tables = [
            table,
            "mem_round",
            "mem_accounts2delegates",
            "mem_accounts2u_delegates",
            "mem_accounts2multisignatures",
            "mem_accounts2u_multisignatures"
        ];
        var sqles = tables.map(function(table) {
            var sql = jsonSql.build({
                type: "remove",
                table: table
            });
            return sql.query;
        });

        it("error", function(done) {
            var error = { stack: "error" };

            clock.restore();
            scope.db.query.rejects(error);

            account.removeTables(callback).then(function() {
                done(new Error('Expected method to reject.'))
            }).catch(function() {
                expect(scope.db.query.calledOnce).to.be.true;
                expect(scope.db.query.getCall(0).args.length).to.equal(1);
                expect(scope.db.query.getCall(0).args[0]).to.deep.equal(sqles.join(""));

                expect(scope.logger.error.calledOnce).to.be.true;
                expect(scope.logger.error.getCall(0).args.length).to.equal(1);
                expect(scope.logger.error.getCall(0).args[0]).to.equal(
                    error.stack
                );

                expect(callback.calledOnce).to.be.true;
                expect(callback.getCall(0).args.length).to.equal(1);
                expect(callback.getCall(0).args[0]).to.equal(
                    "Account#removeTables error"
                );
                done();

            });
        });

        it("success", function() {
            clock.restore();
            scope.db.query.resolves();

            account.removeTables(callback);

            expect(scope.db.query.calledOnce).to.be.true;
            expect(scope.db.query.getCall(0).args.length).to.equal(1);
            expect(scope.db.query.getCall(0).args[0]).to.deep.equal(sqles.join(""));

            setImmediate(function() {
                setImmediate(function() {
                    expect(callback.calledOnce).to.be.true;
                    expect(callback.getCall(0).args.length).to.equal(0);
                    done();
                });
            });
        });
    });

    describe("account.objectNormalize", function() {
        var accountData = {};

        it("validation error", function() {
            var errors = [{ message: "error 1" }, { message: "error 2" }];
            var errorMessage =
                "Failed to validate account schema: " +
                errors
                .map(function(error) {
                    return error.message;
                })
                .join(", ");

            scope.schema.validate.returns(false);
            scope.schema.getLastErrors.returns(errors);

            expect(account.objectNormalize.bind(account, accountData)).to.throw(
                errorMessage
            );

            expect(scope.schema.validate.calledOnce).to.be.true;
            expect(scope.schema.validate.getCall(0).args.length).to.equal(2);
            expect(scope.schema.validate.getCall(0).args[0]).to.equal(accountData);
            expect(scope.schema.validate.getCall(0).args[1]).to.deep.equal({
                id: "Account",
                object: true,
                properties: account.filter
            });

            expect(scope.schema.getLastErrors.calledOnce).to.be.true;
            expect(scope.schema.getLastErrors.getCall(0).args.length).to.equal(0);
        });

        it("success", function() {
            scope.schema.validate.returns(true);

            expect(account.objectNormalize(accountData)).to.equal(accountData);

            expect(scope.schema.validate.calledOnce).to.be.true;
            expect(scope.schema.validate.getCall(0).args.length).to.equal(2);
            expect(scope.schema.validate.getCall(0).args[0]).to.equal(accountData);
            expect(scope.schema.validate.getCall(0).args[1]).to.deep.equal({
                id: "Account",
                object: true,
                properties: account.filter
            });
        });
    });

    describe("account.verifyPublicKey", function() {
        it("public key is not a string error", function() {
            var error = "Invalid public key, must be a string";
            expect(() => account.verifyPublicKey(null)).to.throw(error);
        });

        it("public key is too short error", function() {
            var error = "Invalid public key, must be 64 characters long";

            expect(() => account.verifyPublicKey('short string')).to.throw(error);

        });

        it("should call through schema hex validation.", function() {
            scope.schema.validate = sinon.stub().returns(false);
            var publicKey = '29cca24dae30655882603ba49edba31d956c2e79a062c9bc33bcae26138b39da';
            expect(() => account.verifyPublicKey(publicKey)).to.throw('Invalid public key, must be a hex string');
            expect(scope.schema.validate.calledOnce).is.true;
            expect(scope.schema.validate.firstCall.args[0]).to.be.eq(publicKey);
            expect(scope.schema.validate.firstCall.args[1]).to.be.deep.eq({format: 'hex'});
        });
    });

    describe("account.toDB", function() {
        it("test", function() {
            var raw = {
                publicKey:
                "29cca24dae30655882603ba49edba31d956c2e79a062c9bc33bcae26138b39da",
                address: "2841811297332056155r"
            };

            var result = account.toDB(raw);

            expect(result.publicKey).to.deep.equal(new Buffer(raw.publicKey, "hex"));
            expect(result.address).to.equal(raw.address.toUpperCase());
        });
    });

    describe("account.get", function() {
        var data = ["some data"],
            filter = {};

        beforeEach(function() {
            sinon.stub(account, "getAll");
            //
        });

        afterEach(function() {
            account.getAll.restore();
            //
        });

        it("without fields; getAll error", function(done) {
            var error = "error";
            var fields = account.fields.map(function(field) {
                return field.alias || field.field;
            });

            account.getAll.returns(Promise.reject(error));

            account.get(filter, callback).then(() => {
                done(new Error("Should rejects"));
            }).catch(err => {
                expect(err).to.equal(error)
                expect(account.getAll.calledOnce).to.be.true;
                expect(account.getAll.getCall(0).args.length).to.equal(2);
                expect(account.getAll.getCall(0).args[0]).to.equal(filter);
                expect(account.getAll.getCall(0).args[1]).to.deep.equal(fields);
                done();
            });
        });

        it("with fields; getAll error", function(done) {
            var error = "error";
            var fields = {};

            account.getAll.returns(Promise.reject(error));

            account.get(filter, fields, callback).then(() => {
                done(new Error("Should rejects"));
            }).catch(err => {
                expect(account.getAll.calledOnce).to.be.true;
                expect(account.getAll.getCall(0).args.length).to.equal(2);
                expect(account.getAll.getCall(0).args[0]).to.equal(filter);
                expect(account.getAll.getCall(0).args[1]).to.equal(fields);

                expect(callback.calledOnce).to.be.true;
                expect(callback.getCall(0).args.length).to.equal(1);
                expect(callback.getCall(0).args[0]).to.equal(error);
                done();
            });
        });

        it("without fields", function(done) {
            var fields = account.fields.map(function(field) {
                return field.alias || field.field;
            });

            account.getAll.returns(Promise.resolve(data));

            account.get(filter, callback).then(() => {
                expect(account.getAll.calledOnce).to.be.true;
                expect(account.getAll.getCall(0).args.length).to.equal(2);
                expect(account.getAll.getCall(0).args[0]).to.equal(filter);
                expect(account.getAll.getCall(0).args[1]).to.deep.equal(fields);

                expect(callback.calledOnce).to.be.true;

                expect(callback.getCall(0).args.length).to.equal(2);
                expect(callback.getCall(0).args[0]).to.equal(null);
                expect(callback.getCall(0).args[1]).to.equal(data[0]);
                done();
            }).catch(err => {
                done(new Error("Should resolves"));
            });
        });

        it("with fields", function(done) {
            var fields = {};

            account.getAll.returns(Promise.resolve(data));

            account.get(filter, fields, callback).then(() => {
                expect(account.getAll.calledOnce).to.be.true;
                expect(account.getAll.getCall(0).args.length).to.equal(2);
                expect(account.getAll.getCall(0).args[0]).to.equal(filter);
                expect(account.getAll.getCall(0).args[1]).to.equal(fields);

                expect(callback.calledOnce).to.be.true;
                expect(callback.getCall(0).args.length).to.equal(2);
                expect(callback.getCall(0).args[0]).to.equal(null);
                expect(callback.getCall(0).args[1]).to.equal(data[0]);
                done();
            }).catch(err => {
                done(new Error("Should resolves"))
            });
        });
    });

    describe("account.getAll", function() {
        var filter, fields, sql, shortSql, rows;

        beforeEach(function() {
            filter = {
                limit: 4,
                offset: 2,
                sort: "username",
                address: "2841811297332056155r"
            };
            fields = [];
            sql =
                'select "username", "isDelegate", "u_isDelegate", "secondSignature", "u_secondSignature", "u_username", UPPER("address") as "address", ENCODE("publicKey", \'hex\') as "publicKey", ENCODE("secondPublicKey", \'hex\') as "secondPublicKey", ("balance")::bigint as "balance", ("u_balance")::bigint as "u_balance", ("vote")::bigint as "vote", ("rate")::bigint as "rate", (SELECT ARRAY_AGG("dependentId") FROM mem_accounts2delegates WHERE "accountId" = a."address") as "delegates", (SELECT ARRAY_AGG("dependentId") FROM mem_accounts2u_delegates WHERE "accountId" = a."address") as "u_delegates", (SELECT ARRAY_AGG("dependentId") FROM mem_accounts2multisignatures WHERE "accountId" = a."address") as "multisignatures", (SELECT ARRAY_AGG("dependentId") FROM mem_accounts2u_multisignatures WHERE "accountId" = a."address") as "u_multisignatures", "multimin", "u_multimin", "multilifetime", "u_multilifetime", "blockId", "nameexist", "u_nameexist", "producedblocks", "missedblocks", ("fees")::bigint as "fees", ("rewards")::bigint as "rewards", "virgin" from "mem_accounts" as "a" where upper("address") = upper(${p1}) order by "username" limit 4 offset 2;';
            shortSql =
                'select * from "mem_accounts" as "a" where upper("address") = upper(${p1}) order by "username" limit 4 offset 2;';
            rows = [];
        });

        it("without fields; error", function(done) {
            var error = { stack: "error" };

            scope.db.query.rejects(error);

            account.getAll(filter, callback).then(() => {
                done(new Error("Should rejects"));
            }).catch(err => {
                expect(scope.db.query.calledOnce).to.be.true;
                expect(scope.db.query.getCall(0).args.length).to.equal(2);
                expect(scope.db.query.getCall(0).args[0]).to.equal(sql);
                expect(scope.db.query.getCall(0).args[1]).to.deep.equal({
                    p1: "2841811297332056155r"
                });

                expect(scope.logger.error.calledOnce).to.be.true;
                expect(scope.logger.error.getCall(0).args.length).to.equal(1);
                expect(scope.logger.error.getCall(0).args[0]).to.equal(
                    error.stack
                );

                expect(callback.calledOnce).to.be.true;
                expect(callback.getCall(0).args.length).to.equal(1);
                expect(callback.getCall(0).args[0]).to.equal("Account#getAll error");
                done();
            });
        });

        it("without fields; success", function(done) {
            scope.db.query.resolves(rows);

            account.getAll(filter, callback).then(() => {
                expect(scope.db.query.calledOnce).to.be.true;
                expect(scope.db.query.getCall(0).args.length).to.equal(2);
                expect(scope.db.query.getCall(0).args[0]).to.equal(sql);
                expect(scope.db.query.getCall(0).args[1]).to.deep.equal({
                    p1: "2841811297332056155r"
                });

                expect(callback.calledOnce).to.be.true;
                expect(callback.getCall(0).args.length).to.equal(2);
                expect(callback.getCall(0).args[0]).to.equal(null);
                expect(callback.getCall(0).args[1]).to.equal(rows);
                done();
            }).catch(err => {
                done(new Error("Should rejects"));
            });
        });

        it("with fields; error", function(done) {
            var error = { stack: "error" };

            scope.db.query.rejects(error);

            account.getAll(filter, fields, callback).then(() => {
                done(new Error("Should rejects"));
            }).catch(err => {
                expect(scope.db.query.calledOnce).to.be.true;
                expect(scope.db.query.getCall(0).args.length).to.equal(2);
                expect(scope.db.query.getCall(0).args[0]).to.equal(shortSql);
                expect(scope.db.query.getCall(0).args[1]).to.deep.equal({
                    p1: "2841811297332056155r"
                });

                expect(scope.logger.error.calledOnce).to.be.true;
                expect(scope.logger.error.getCall(0).args.length).to.equal(1);
                expect(scope.logger.error.getCall(0).args[0]).to.equal(
                    error.stack
                );

                expect(callback.calledOnce).to.be.true;
                expect(callback.getCall(0).args.length).to.equal(1);
                expect(callback.getCall(0).args[0]).to.equal("Account#getAll error");
                done();
            });
        });

        it("with fields; success", function() {
            clock.restore();


            scope.db.query.resolves(rows);

            account.getAll(filter, fields, callback);

            expect(scope.db.query.calledOnce).to.be.true;
            expect(scope.db.query.getCall(0).args.length).to.equal(2);
            expect(scope.db.query.getCall(0).args[0]).to.equal(shortSql);
            expect(scope.db.query.getCall(0).args[1]).to.deep.equal({
                p1: "2841811297332056155r"
            });

            setImmediate(function() {
                setImmediate(function() {
                    expect(callback.calledOnce).to.be.true;
                    expect(callback.getCall(0).args.length).to.equal(2);
                    expect(callback.getCall(0).args[0]).to.equal(null);
                    expect(callback.getCall(0).args[1]).to.equal(rows);
                    done();
                });
            });
        });
    });

    describe("account.set", function() {
        var address = "2841811297332056155r";
        var fields = {};
        var sql =
            'insert into "mem_accounts" ("address") values (${p1}) on conflict ("address") do update set "address" = ${p2};';
        var values = { p1: "2841811297332056155R", p2: "2841811297332056155R" };

        beforeEach(function() {
            sinon.stub(account, "verifyPublicKey");
        });

        afterEach(function() {
            account.verifyPublicKey.restore();
        });

        // it("verify throws error", function() {
        //   account.verifyPublicKey.throws("error");
        //
        //   expect(account.set.bind(account, address, fields, callback)).to.throw();
        // });

        it("error", function() {
            var error = { stack: "error" };

            account.verifyPublicKey.returns(true);
            scope.db.none.rejects(error);

            return account.set(address, fields, callback)
                .then(() => Promise.reject('should have failed'))
                .catch((err) => expect(err).to.be.deep.eq('Account#set error'))
                .then(() => {
                    expect(scope.db.none.calledOnce).to.be.true;
                    expect(scope.db.none.getCall(0).args.length).to.equal(2);
                    expect(scope.db.none.getCall(0).args[0]).to.equal(sql);
                    expect(scope.db.none.getCall(0).args[1]).to.deep.equal(values);
                });

        });

        it("success", function() {
            account.verifyPublicKey.returns(true);
            scope.db.none.resolves();

            return account.set(address, fields, callback)
                .then(() => {
                    expect(scope.db.none.calledOnce).to.be.true;
                    expect(scope.db.none.getCall(0).args.length).to.equal(2);
                    expect(scope.db.none.getCall(0).args[0]).to.equal(sql);
                    expect(scope.db.none.getCall(0).args[1]).to.deep.equal(values);
                    expect(callback.calledOnce).to.be.true;

                    expect(callback.getCall(0).args[1]).to.not.exist;
                });
        });
    });

    describe("account.merge", function() {
        var address, diff, queries;

        beforeEach(function() {
            address = "2841811297332056155r";
            diff = {
                publicKey:
                "29cca24dae30655882603ba49edba31d956c2e79a062c9bc33bcae26138b39da",
                blockId: "11273313233467167051",
                round: 2707,
                balance: 300,
                u_balance: -300,
                multisignatures: [
                    {
                        action: "+",
                        dependentId: "11995752116878847490R"
                    },
                    {
                        action: "-",
                        dependentId: "11995752116878847490R"
                    }
                ],
                delegates: [
                    [
                        "+",
                        "5d3c3c5cdead64d9fe7bc1bf1404ae1378912d77b0243143edf8aff5dda1dbde"
                    ],
                    [
                        "-",
                        "5d3c3c5cdead64d9fe7bc1bf1404ae1378912d77b0243143edf8aff5dda1dbde"
                    ]
                ]
            };
            queries =
                'delete from "mem_accounts2delegates" where "dependentId" in (5d3c3c5cdead64d9fe7bc1bf1404ae1378912d77b0243143edf8aff5dda1dbde) and "accountId" = \'2841811297332056155R\';insert into "mem_accounts2delegates" ("accountId", "dependentId") values (\'2841811297332056155R\', 5d3c3c5cdead64d9fe7bc1bf1404ae1378912d77b0243143edf8aff5dda1dbde);delete from "mem_accounts2multisignatures" where "dependentId" = \'11995752116878847490R\';insert into "mem_accounts2multisignatures" ("dependentId") values (\'11995752116878847490R\');update "mem_accounts" set "balance" = "balance" + 300, "u_balance" = "u_balance" - 300, "virgin" = 0, "blockId" = \'11273313233467167051\' where "address" = \'2841811297332056155R\';INSERT INTO mem_round ("address", "amount", "delegate", "blockId", "round") SELECT \'2841811297332056155R\', (300)::bigint, "dependentId", \'11273313233467167051\', 2707 FROM mem_accounts2delegates WHERE "accountId" = \'2841811297332056155R\';INSERT INTO mem_round ("address", "amount", "delegate", "blockId", "round") SELECT \'2841811297332056155R\', (balance)::bigint, array[\'5d3c3c5cdead64d9fe7bc1bf1404ae1378912d77b0243143edf8aff5dda1dbde\'], \'11273313233467167051\', 2707 FROM mem_accounts WHERE address = \'2841811297332056155R\';INSERT INTO mem_round ("address", "amount", "delegate", "blockId", "round") SELECT \'2841811297332056155R\', (-balance)::bigint, array[\'5d3c3c5cdead64d9fe7bc1bf1404ae1378912d77b0243143edf8aff5dda1dbde\'], \'11273313233467167051\', 2707 FROM mem_accounts WHERE address = \'2841811297332056155R\';';
            sinon.stub(account, "verifyPublicKey");
            account.verifyPublicKey.returns(true);
        });

        afterEach(function() {
            account.verifyPublicKey.restore();
        });

        it("verify throws error", function() {
            account.verifyPublicKey.throws("error");

            expect(account.merge.bind(account, address, diff, callback)).to.throw();
        });

        it("no queries", function() {
            scope.db.query.returns(Promise.resolve([]));
            return account.merge(address, {}, callback)
                .then(() => {
                    // console.log(scope.db.none.firstCall.args);
                    expect(scope.db.none.called).to.be.false;
                    // expect(callback.called).to.be.false;

                    expect(callback.calledOnce).to.be.true;
                    expect(callback.getCall(0).args.length).to.equal(2);
                    expect(callback.getCall(0).args[0]).to.be.null;
                    expect(callback.getCall(0).args[1]).to.be.undefined;
                });


        });

        it("no callback", function() {
            Account.__set__("pgp", originalPgp);

            var testQueries = account.merge(address, diff);

            expect(testQueries).to.equal(queries);
        });

        it("callback error", function() {
            var error = { stack: "error" };
            Account.__set__("pgp", originalPgp);
            scope.db.none.rejects(error);

            return account.merge(address, diff, callback)
                .then(() => Promise.reject('Should have failed'))
                .catch((err) => expect(err).to.be.eq('Account#merge error'))
                .then(() => {
                    expect(scope.db.none.calledOnce).to.be.true;
                    expect(scope.db.none.getCall(0).args.length).to.equal(1);
                    expect(scope.db.none.getCall(0).args[0]).to.equal(queries);

                    expect(scope.logger.error.calledOnce).to.be.true;
                    expect(scope.logger.error.getCall(0).args.length).to.equal(1);
                    expect(scope.logger.error.getCall(0).args[0]).to.equal(
                        error.stack
                    );

                    expect(callback.calledOnce).to.be.true;
                    expect(callback.getCall(0).args.length).to.equal(1);
                    expect(callback.getCall(0).args[0]).to.equal("Account#merge error");
                });
        });

        it("callback success", function() {
            clock.restore();
            Account.__set__("pgp", originalPgp);
            scope.db.none.returns(Promise.resolve());
            scope.db.query.returns(Promise.resolve([]));
            return account.merge(address, diff, callback)
                .then(() => {
                    expect(scope.db.none.calledOnce).to.be.true;
                    expect(scope.db.none.getCall(0).args.length).to.equal(1);
                    expect(scope.db.none.getCall(0).args[0]).to.equal(queries);
                    expect(callback.calledOnce).to.be.true;
                    expect(callback.getCall(0).args.length).to.equal(2);
                    expect(callback.getCall(0).args[0]).to.be.null;
                    expect(callback.getCall(0).args[1]).to.be.undefined;
                });
        });

    });

    describe("account.remove", function() {
        var address = "2841811297332056155R";
        var queries = 'delete from "mem_accounts" where "address" = ${p1};';
        var values = { p1: "2841811297332056155R" };

        it("promise rejects", function(done) {
            var error = { stack: "error" };
            scope.db.none.rejects(error);

            account.remove(address, callback).then(() => {
                done(new Error("Should rejects"));
            }).catch(err => {
                expect(scope.db.none.calledOnce).to.be.true;
                expect(scope.db.none.getCall(0).args.length).to.equal(2);
                expect(scope.db.none.getCall(0).args[0]).to.equal(queries);
                expect(scope.db.none.getCall(0).args[1]).to.deep.equal(values);

                expect(scope.logger.error.calledOnce).to.be.true;
                expect(scope.logger.error.getCall(0).args.length).to.equal(1);
                expect(scope.logger.error.getCall(0).args[0]).to.equal(
                    error.stack
                );

                expect(callback.calledOnce).to.be.true;
                expect(callback.getCall(0).args.length).to.equal(1);
                expect(callback.getCall(0).args[0]).to.equal("Account#remove error");
                done();
            });
        });

        it("promise resolves", function(done) {
            scope.db.none.resolves();

            account.remove(address, callback).then((addr) => {
                expect(scope.db.none.calledOnce).to.be.true;
                expect(scope.db.none.getCall(0).args.length).to.equal(2);
                expect(scope.db.none.getCall(0).args[0]).to.equal(queries);
                expect(scope.db.none.getCall(0).args[1]).to.deep.equal(values);

                expect(callback.calledOnce).to.be.true;
                expect(callback.getCall(0).args.length).to.equal(2);
                expect(callback.getCall(0).args[0]).to.equal(null);
                expect(callback.getCall(0).args[1]).to.equal(address);
                expect(addr).to.equal(address);
                done();
            }).catch(err => {
                done(new Error("Should resolves"));
            });
        });
    });
});<|MERGE_RESOLUTION|>--- conflicted
+++ resolved
@@ -340,14 +340,7 @@
         Account.__set__("pgp", pgp);
         callback = sinon.stub();
         accountCallback = sinon.stub();
-<<<<<<< HEAD
         account = new Account.AccountLogic(scope);
-=======
-        account = new Account.AccountLogic({ db: scope.db, schema: scope.schema, logger: scope.library.logger});
-        // new Account(scope.db, scope.schema, scope.library.logger, accountCallback);
-        // account = Account.__get__("self");
-        // console.log(account);
->>>>>>> 78259a32
     });
 
     afterEach(function() {
@@ -543,10 +536,6 @@
             ];
             expect(account.editable).to.deep.equal(editable);
         });
-<<<<<<< HEAD
-=======
-
->>>>>>> 78259a32
     });
 
     describe("account.createTables", function() {
